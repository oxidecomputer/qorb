--- conflicted
+++ resolved
@@ -857,33 +857,9 @@
                 biased;
                 // If we should exit, terminate immediately.
                 _ = &mut self.terminate_rx => {
-<<<<<<< HEAD
-                    while let Some((_id, slot)) = self.slots.pop_first() {
-                        let handle = {
-                            let mut lock = slot.inner.guarded.lock().unwrap();
-
-                            // First, fire the oneshot, so the background task
-                            // starts to exit.
-                            if let Some(tx) = lock.terminate_tx.take() {
-                                let _send_result = tx.send(());
-                            }
-
-                            // Next, pull out the handle, so we can watch it
-                            // terminate.
-                            let Some(handle) = lock.handle.take() else {
-                                return;
-                            };
-                            handle
-                        };
-
-                        crate::join::propagate_panics(handle.await);
-                    }
-                    return;
-=======
                     // Break out of the loop rather than return, so that the
                     // termination code runs.
                     break;
->>>>>>> df3be7e5
                 },
                 // Recycle old requests
                 request = self.slot_rx.recv() => {
@@ -934,7 +910,7 @@
                 handle
             };
 
-            handle.await.expect("Slot worker panicked");
+            crate::join::propagate_panics(handle.await);
         }
     }
 }
